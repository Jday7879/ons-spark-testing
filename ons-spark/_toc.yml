format: jb-book
root: intro
parts:
- caption: Template pages
  chapters:
  - file: templates/markdown
  - file: templates/notebooks
- caption: Spark overview
  chapters:
  - file: spark-overview/spark-session-guidance
  - file: spark-overview/example-spark-sessions
- caption: Introduction to sparklyr
  chapters:
  - file: sparklyr-intro/sparklyr_functions
- caption: Spark functions
  chapters:
  - file: spark-functions/union_dataframes_with_different_columns
  - file: spark-functions/padding
  - file: spark-functions/sampling
<<<<<<< HEAD
  - file: spark-functions/cross_joins
- caption: Spark Concepts
  chapters:
  - file: spark-concepts/join_concepts
  - file: spark-concepts/salted_joins
=======
- caption: Ancillary Topics
  chapters:
  - file: ancillary-topics/visualisation.md
>>>>>>> bc0098d9
<|MERGE_RESOLUTION|>--- conflicted
+++ resolved
@@ -17,14 +17,11 @@
   - file: spark-functions/union_dataframes_with_different_columns
   - file: spark-functions/padding
   - file: spark-functions/sampling
-<<<<<<< HEAD
   - file: spark-functions/cross_joins
 - caption: Spark Concepts
   chapters:
   - file: spark-concepts/join_concepts
   - file: spark-concepts/salted_joins
-=======
 - caption: Ancillary Topics
   chapters:
-  - file: ancillary-topics/visualisation.md
->>>>>>> bc0098d9
+  - file: ancillary-topics/visualisation.md